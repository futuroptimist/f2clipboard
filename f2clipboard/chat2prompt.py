--- conflicted
+++ resolved
@@ -41,40 +41,7 @@
     )
     html_text = re.sub(r"<li[^>]*>", "\n- ", html_text, flags=re.IGNORECASE)
     html_text = re.sub(r"</li[^>]*>", "\n", html_text, flags=re.IGNORECASE)
-<<<<<<< HEAD
-    block_tags = (
-        "br",
-        "p",
-        "div",
-        "h[1-6]",
-        "section",
-        "article",
-        "header",
-        "footer",
-        "nav",
-        "main",
-        "aside",
-        "blockquote",
-        "figure",
-        "figcaption",
-        "pre",
-        "table",
-        "thead",
-        "tbody",
-        "tfoot",
-        "tr",
-        "dl",
-        "dt",
-        "dd",
-        "ul",
-        "ol",
-        "hr",
-    )
-    pattern = r"</?(?:" + "|".join(block_tags) + r")[^>]*>"
-    html_text = re.sub(pattern, "\n", html_text, flags=re.IGNORECASE)
-=======
     html_text = _BLOCK_LEVEL_PATTERN.sub("\n", html_text)
->>>>>>> 01c69faa
     text = re.sub(r"<[^>]+>", "", html_text)
     text = html.unescape(text)
     lines = [line.strip() for line in text.splitlines()]

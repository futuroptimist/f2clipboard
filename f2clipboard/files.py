--- conflicted
+++ resolved
@@ -18,15 +18,13 @@
         "--exclude",
         help="Additional glob patterns to ignore (can be used multiple times)",
     ),
-<<<<<<< HEAD
     copy_to_clipboard: bool = typer.Option(
         True,
         "--clipboard/--no-clipboard",
         help="Copy formatted output to the clipboard",
-=======
+      
     dry_run: bool = typer.Option(
         False, "--dry-run", help="Print Markdown instead of copying to clipboard"
->>>>>>> 2ec685f7
     ),
 ) -> None:
     """Invoke the legacy script to copy selected files to the clipboard."""
@@ -45,11 +43,8 @@
     argv = ["--dir", directory, "--pattern", pattern]
     for pat in exclude:
         argv.extend(["--exclude", pat])
-<<<<<<< HEAD
     if not copy_to_clipboard:
         argv.append("--no-clipboard")
-=======
     if dry_run:
         argv.append("--dry-run")
->>>>>>> 2ec685f7
     module.main(argv)
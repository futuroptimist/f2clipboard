--- conflicted
+++ resolved
@@ -228,17 +228,10 @@
     if copy_to_clipboard:
         try:
             pyperclip.copy(result)
-<<<<<<< HEAD
-        except (
-            pyperclip.PyperclipException
-        ) as exc:  # pragma: no cover - depends on system
+        except pyperclip.PyperclipException as exc:  # pragma: no cover - depends on system
             typer.secho(
                 f"Warning: failed to copy to clipboard: {exc}",
                 fg=typer.colors.YELLOW,
                 err=True,
             )
-=======
-        except pyperclip.PyperclipException as exc:
-            typer.echo(f"Warning: failed to copy to clipboard: {exc}", err=True)
->>>>>>> 743d0143
     typer.echo(result)
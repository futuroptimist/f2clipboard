"""Workflow for fetching Codex task artefacts."""

from __future__ import annotations

import asyncio
import gzip
import re
from typing import Annotated, Any

import clipboard
import httpx
import typer

from .config import Settings
from .llm import summarise_log
from .secret import redact_secrets

try:  # optional dependency for authenticated Codex tasks
    from playwright.async_api import async_playwright
except ImportError:  # pragma: no cover - Playwright may be missing
    async_playwright = None  # type: ignore[assignment]

GITHUB_API = "https://api.github.com"


async def _fetch_task_html(url: str, cookie: str | None = None) -> str:
    """Fetch raw HTML for a Codex task page.

    If ``cookie`` is provided, Playwright is used to inject the session cookie before
    navigating to the page. Otherwise, a simple HTTP request is performed.
    """
    if cookie:
        if async_playwright is None:  # pragma: no cover - import guard
            raise RuntimeError("playwright is required for authenticated Codex tasks")
        async with async_playwright() as pw:
            browser = await pw.chromium.launch(headless=True)
            context = await browser.new_context()
            host = httpx.URL(url).host
            await context.add_cookies(
                [
                    {
                        "name": "codex_session",
                        "value": cookie,
                        "domain": host,
                        "path": "/",
                    }
                ]
            )
            page = await context.new_page()
            await page.goto(url)
            html = await page.content()
            await browser.close()
            return html
    async with httpx.AsyncClient(follow_redirects=True) as client:
        response = await client.get(url)
        response.raise_for_status()
        return response.text


def _extract_pr_url(html: str) -> str | None:
    """Return the first GitHub PR URL found in the given HTML."""
    match = re.search(r'href="(https://github.com/[^"]+/pull/\d+)"', html)
    return match.group(1) if match else None


def _parse_pr_url(pr_url: str) -> tuple[str, str, int]:
    """Extract owner, repo and pull number from a PR URL."""
    pattern = (
        r"https://github.com/(?P<owner>[^/]+)/(?P<repo>[^/]+)/pull/(?P<number>\d+)"
    )
    match = re.match(pattern, pr_url)
    if not match:  # pragma: no cover - defensive programming
        raise ValueError("Invalid PR URL")
    return match.group("owner"), match.group("repo"), int(match.group("number"))


def _decode_log(data: bytes) -> str:
    """Return log text, decompressing if the payload is gzipped.

    GitHub's log endpoint sometimes returns gzip-compressed bytes without a
    `Content-Encoding` header. Rather than relying on exception handling, we
    inspect the magic header to decide whether decompression is required.
    """

    if data[:2] == b"\x1f\x8b":  # gzip magic number
        return gzip.decompress(data).decode()
    return data.decode()


async def _fetch_check_runs(pr_url: str, token: str | None) -> list[dict[str, Any]]:
    """Return check runs for the PR's head commit using the GitHub REST API."""
    owner, repo, number = _parse_pr_url(pr_url)
    headers = {"Accept": "application/vnd.github+json"}
    if token:
        headers["Authorization"] = f"Bearer {token}"
    async with httpx.AsyncClient(base_url=GITHUB_API, headers=headers) as client:
        pr_resp = await client.get(f"/repos/{owner}/{repo}/pulls/{number}")
        pr_resp.raise_for_status()
        sha = pr_resp.json()["head"]["sha"]
        runs_resp = await client.get(f"/repos/{owner}/{repo}/commits/{sha}/check-runs")
        runs_resp.raise_for_status()
        return runs_resp.json().get("check_runs", [])


async def _download_log(
    client: httpx.AsyncClient, owner: str, repo: str, run_id: int
) -> str:
    """Fetch and decode a check-run log."""
    resp = await client.get(f"/repos/{owner}/{repo}/check-runs/{run_id}/logs")
    resp.raise_for_status()
    return _decode_log(resp.content)


async def _process_task(url: str, settings: Settings) -> str:
    """Download the task page, fetch failing check logs and return Markdown."""
    html = await _fetch_task_html(url, settings.codex_cookie)
    pr_url = _extract_pr_url(html)
    if not pr_url:
        return "PR URL not found"

    check_runs = await _fetch_check_runs(pr_url, settings.github_token)
    owner, repo, _ = _parse_pr_url(pr_url)
    headers = {"Accept": "application/vnd.github+json"}
    if settings.github_token:
        headers["Authorization"] = f"Bearer {settings.github_token}"

    sections: list[str] = []
    async with httpx.AsyncClient(base_url=GITHUB_API, headers=headers) as client:
        for run in check_runs:
            if run.get("conclusion") == "success":
                continue
            log_text = await _download_log(client, owner, repo, run["id"])
            log_text = redact_secrets(log_text)
            if len(log_text.encode()) > settings.log_size_threshold:
                summary = await summarise_log(log_text, settings)
                snippet = "\n".join(log_text.splitlines()[:100])
                log_text = (
                    f"{summary}\n\n<details>\n<summary>First 100 lines</summary>\n\n"
                    f"```text\n{snippet}\n```\n</details>"
                )
            sections.append(f"### {run['name']}\n\n```text\n{log_text}\n```")

    return "\n\n".join(sections) or "No failing checks"


def codex_task_command(
    url: str = typer.Argument(..., help="Codex task URL to process"),
    copy_to_clipboard: bool = typer.Option(
        True,
        "--clipboard/--no-clipboard",
        help="Copy result to the system clipboard.",
    ),
<<<<<<< HEAD
    log_size_threshold: int | None = typer.Option(
        None,
        "--log-size-threshold",
        help="Summarise logs larger than this many bytes.",
    ),
=======
    log_size_threshold: Annotated[
        int | None,
        typer.Option(
            "--log-size-threshold",
            help="Summarise logs larger than this many bytes.",
        ),
    ] = None,
>>>>>>> ab3645c0
) -> None:
    """Parse a Codex task page and print any failing GitHub checks.

    The generated Markdown is copied to the clipboard unless ``--no-clipboard`` is passed.
    Use ``--log-size-threshold`` to override the summarisation threshold.
    """
    typer.echo(f"Parsing Codex task page: {url}…")
<<<<<<< HEAD
    settings = Settings()  # load environment (e.g. GITHUB_TOKEN)
    if log_size_threshold is not None:
        settings.log_size_threshold = log_size_threshold
=======
    if log_size_threshold is not None:
        settings = Settings(LOG_SIZE_THRESHOLD=log_size_threshold)
    else:
        settings = Settings()  # load environment (e.g. GITHUB_TOKEN)
>>>>>>> ab3645c0
    result = asyncio.run(_process_task(url, settings))
    if copy_to_clipboard:
        clipboard.copy(result)
    typer.echo(result)<|MERGE_RESOLUTION|>--- conflicted
+++ resolved
@@ -150,13 +150,6 @@
         "--clipboard/--no-clipboard",
         help="Copy result to the system clipboard.",
     ),
-<<<<<<< HEAD
-    log_size_threshold: int | None = typer.Option(
-        None,
-        "--log-size-threshold",
-        help="Summarise logs larger than this many bytes.",
-    ),
-=======
     log_size_threshold: Annotated[
         int | None,
         typer.Option(
@@ -164,7 +157,6 @@
             help="Summarise logs larger than this many bytes.",
         ),
     ] = None,
->>>>>>> ab3645c0
 ) -> None:
     """Parse a Codex task page and print any failing GitHub checks.
 
@@ -172,16 +164,13 @@
     Use ``--log-size-threshold`` to override the summarisation threshold.
     """
     typer.echo(f"Parsing Codex task page: {url}…")
-<<<<<<< HEAD
     settings = Settings()  # load environment (e.g. GITHUB_TOKEN)
     if log_size_threshold is not None:
         settings.log_size_threshold = log_size_threshold
-=======
     if log_size_threshold is not None:
         settings = Settings(LOG_SIZE_THRESHOLD=log_size_threshold)
     else:
         settings = Settings()  # load environment (e.g. GITHUB_TOKEN)
->>>>>>> ab3645c0
     result = asyncio.run(_process_task(url, settings))
     if copy_to_clipboard:
         clipboard.copy(result)

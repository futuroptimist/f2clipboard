--- conflicted
+++ resolved
@@ -192,14 +192,7 @@
                 )
             else:
                 rendered = f"```text\n{log_text}\n```"
-<<<<<<< HEAD
-            name = str(run.get("name", "Unnamed check"))
-            html_url = run.get("html_url")
-            heading = f"### [{name}]({html_url})" if html_url else f"### {name}"
-            sections.append(f"{heading}\n\n{rendered}")
-=======
             sections.append(f"{_format_run_heading(run)}\n\n{rendered}")
->>>>>>> 9c50f68e
 
     return "\n\n".join(sections) or "No failing checks"
 

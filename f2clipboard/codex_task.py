"""Workflow for fetching Codex task artefacts."""

from __future__ import annotations

import asyncio
import gzip
import re
from typing import Annotated, Any

import httpx
import pyperclip
import typer

from .config import Settings
from .llm import summarise_log
from .secret import redact_secrets

try:  # optional dependency for authenticated Codex tasks
    from playwright.async_api import async_playwright
except ImportError:  # pragma: no cover - Playwright may be missing
    async_playwright = None  # type: ignore[assignment]

GITHUB_API = "https://api.github.com"
GITHUB_API_VERSION = "2022-11-28"

# GitHub check-run conclusions considered failing. Other states such as
# "success", "neutral" or "skipped" are ignored when gathering logs.
FAIL_CONCLUSIONS = {"failure", "timed_out", "cancelled", "action_required"}

# Number of leading log lines to include when summarising oversized logs
SUMMARY_HEAD_LINES = 100


async def _fetch_task_html(url: str, cookie: str | None = None) -> str:
    """Fetch raw HTML for a Codex task page.

    If ``cookie`` is provided, Playwright is used to inject the session cookie before
    navigating to the page. Otherwise, a simple HTTP request is performed.
    """
    if cookie:
        if async_playwright is None:  # pragma: no cover - import guard
            raise RuntimeError("playwright is required for authenticated Codex tasks")
        async with async_playwright() as pw:
            browser = await pw.chromium.launch(headless=True)
            context = await browser.new_context()
            host = httpx.URL(url).host
            await context.add_cookies(
                [
                    {
                        "name": "codex_session",
                        "value": cookie,
                        "domain": host,
                        "path": "/",
                    }
                ]
            )
            page = await context.new_page()
            await page.goto(url)
            html = await page.content()
            await browser.close()
            return html
    async with httpx.AsyncClient(follow_redirects=True) as client:
        response = await client.get(url)
        response.raise_for_status()
        return response.text


def _extract_pr_url(html: str) -> str | None:
    """Return the first GitHub PR URL found in the given HTML.

    The Codex task page includes a "View PR" link pointing to the associated
    GitHub pull request. Codex's markup may use single or double quotes around
    attribute values, whitespace around the equals sign and different attribute
    casing. The regular expression accounts for these variants, ignoring case
    and normalising the extracted URL.
    """

    match = re.search(
        r"href\s*=\s*['\"](https://github.com/[^'\"?#]+/pull/\d+)(?:/)?(?:[?#][^'\"]*)?['\"]",
        html,
        flags=re.IGNORECASE,
    )
    return match.group(1) if match else None


def _parse_pr_url(pr_url: str) -> tuple[str, str, int]:
    """Extract owner, repo and pull number from a PR URL.

    Trailing slashes, query strings and fragments are tolerated and ignored.
    """
    pr_url = pr_url.split("?", 1)[0].split("#", 1)[0].rstrip("/")
    pattern = (
        r"https://github.com/(?P<owner>[^/]+)/(?P<repo>[^/]+)/pull/(?P<number>\d+)"
    )
    match = re.match(pattern, pr_url)
    if not match:  # pragma: no cover - defensive programming
        raise ValueError("Invalid PR URL")
    return match.group("owner"), match.group("repo"), int(match.group("number"))


def _decode_log(data: bytes) -> str:
    """Return log text, decompressing if the payload is gzipped.

    GitHub's log endpoint sometimes returns gzip-compressed bytes without a
    `Content-Encoding` header. Rather than relying on exception handling, we
    inspect the magic header to decide whether decompression is required.
    """

    if data[:2] == b"\x1f\x8b":  # gzip magic number
        return gzip.decompress(data).decode("utf-8", errors="replace")
    return data.decode("utf-8", errors="replace")


def _github_headers(token: str | None) -> dict[str, str]:
    """Return standard headers for GitHub API requests.

    The Authorization header is included when a token is supplied.
    Whitespace-only tokens are ignored.
    """
    headers = {
        "Accept": "application/vnd.github+json",
        "User-Agent": "f2clipboard",
        "X-GitHub-Api-Version": GITHUB_API_VERSION,
    }
    token = token.strip() if token else None
    if token:
        headers["Authorization"] = f"Bearer {token}"
    return headers


async def _fetch_check_runs(pr_url: str, token: str | None) -> list[dict[str, Any]]:
    """Return check runs for the PR's head commit using the GitHub REST API."""
    owner, repo, number = _parse_pr_url(pr_url)
    async with httpx.AsyncClient(
        base_url=GITHUB_API, headers=_github_headers(token)
    ) as client:
        pr_resp = await client.get(f"/repos/{owner}/{repo}/pulls/{number}")
        pr_resp.raise_for_status()
        sha = pr_resp.json()["head"]["sha"]
        runs_resp = await client.get(f"/repos/{owner}/{repo}/commits/{sha}/check-runs")
        runs_resp.raise_for_status()
        return runs_resp.json().get("check_runs", [])


async def _download_log(
    client: httpx.AsyncClient, owner: str, repo: str, run_id: int
) -> str:
    """Fetch and decode a check-run log."""
    resp = await client.get(f"/repos/{owner}/{repo}/check-runs/{run_id}/logs")
    resp.raise_for_status()
    return _decode_log(resp.content)


async def _process_task(url: str, settings: Settings) -> str:
    """Download the task page, fetch failing check logs and return Markdown."""
    html = await _fetch_task_html(url, settings.codex_cookie)
    pr_url = _extract_pr_url(html)
    if not pr_url:
        return "PR URL not found"

    check_runs = await _fetch_check_runs(pr_url, settings.github_token)
    owner, repo, _ = _parse_pr_url(pr_url)
    sections: list[str] = []
    async with httpx.AsyncClient(
        base_url=GITHUB_API, headers=_github_headers(settings.github_token)
    ) as client:
        for run in check_runs:
            if run.get("conclusion") not in FAIL_CONCLUSIONS:
                continue
            log_text = await _download_log(client, owner, repo, run["id"])
            log_text = redact_secrets(log_text)
            if len(log_text.encode()) > settings.log_size_threshold:
                # For oversized logs, delegate to the configured LLM to produce a concise
                # summary and only retain a short snippet of the original output for
                # context. This keeps the resulting Markdown manageable while still
                # exposing the most relevant lines.
                summary = await summarise_log(log_text, settings)
                snippet = "\n".join(log_text.splitlines()[:SUMMARY_HEAD_LINES])
                rendered = (
                    f"{summary}\n\n<details>\n<summary>First {SUMMARY_HEAD_LINES} lines</summary>\n\n"
                    f"```text\n{snippet}\n```\n</details>"
                )
            else:
                rendered = f"```text\n{log_text}\n```"
            sections.append(f"### {run['name']}\n\n{rendered}")

    return "\n\n".join(sections) or "No failing checks"


def codex_task_command(
    url: str = typer.Argument(..., help="Codex task URL to process"),
    copy_to_clipboard: bool = typer.Option(
        True,
        "--clipboard/--no-clipboard",
        help="Copy result to the system clipboard.",
    ),
    log_size_threshold: Annotated[
        int | None,
        typer.Option(
            "--log-size-threshold",
            help="Summarise logs larger than this many bytes.",
        ),
    ] = None,
    openai_model: Annotated[
        str | None,
        typer.Option("--openai-model", help="OpenAI model for summarising logs."),
    ] = None,
    anthropic_model: Annotated[
        str | None,
        typer.Option("--anthropic-model", help="Anthropic model for summarising logs."),
    ] = None,
) -> None:
    """Parse a Codex task page and print any failing GitHub checks.

    The generated Markdown is copied to the clipboard unless ``--no-clipboard`` is passed.
    Use ``--log-size-threshold`` to override the summarisation threshold.
    """
    typer.echo(f"Parsing Codex task page: {url}…")
    settings_kwargs = {}
    if log_size_threshold is not None:
        settings_kwargs["LOG_SIZE_THRESHOLD"] = log_size_threshold
    if openai_model is not None:
        settings_kwargs["OPENAI_MODEL"] = openai_model
    if anthropic_model is not None:
        settings_kwargs["ANTHROPIC_MODEL"] = anthropic_model
    settings = Settings(**settings_kwargs) if settings_kwargs else Settings()
    result = asyncio.run(_process_task(url, settings))
    if copy_to_clipboard:
        try:
            pyperclip.copy(result)
        except pyperclip.PyperclipException as exc:
<<<<<<< HEAD
            import warnings

            warnings.warn(f"Could not copy to clipboard: {exc}", RuntimeWarning)
=======
            typer.echo(f"Warning: failed to copy to clipboard: {exc}", err=True)
>>>>>>> 743d0143
    typer.echo(result)<|MERGE_RESOLUTION|>--- conflicted
+++ resolved
@@ -229,11 +229,6 @@
         try:
             pyperclip.copy(result)
         except pyperclip.PyperclipException as exc:
-<<<<<<< HEAD
             import warnings
-
             warnings.warn(f"Could not copy to clipboard: {exc}", RuntimeWarning)
-=======
-            typer.echo(f"Warning: failed to copy to clipboard: {exc}", err=True)
->>>>>>> 743d0143
     typer.echo(result)
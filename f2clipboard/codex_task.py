"""Workflow for fetching Codex task artefacts."""

from __future__ import annotations

import asyncio
import gzip
import re
import warnings
from typing import Annotated, Any

import httpx
import pyperclip
import typer

from .config import Settings
from .llm import summarise_log
from .secret import redact_secrets

try:  # optional dependency for authenticated Codex tasks
    from playwright.async_api import async_playwright
except ImportError:  # pragma: no cover - Playwright may be missing
    async_playwright = None  # type: ignore[assignment]

GITHUB_API = "https://api.github.com"
GITHUB_API_VERSION = "2022-11-28"

# GitHub check-run conclusions considered failing. Other states such as
# "success", "neutral" or "skipped" are ignored when gathering logs.
FAIL_CONCLUSIONS = {"failure", "timed_out", "cancelled", "action_required"}

# Number of leading log lines to include when summarising oversized logs
SUMMARY_HEAD_LINES = 100


async def _fetch_task_html(url: str, cookie: str | None = None) -> str:
    """Fetch raw HTML for a Codex task page.

    If ``cookie`` is provided, Playwright is used to inject the session cookie before
    navigating to the page. Otherwise, a simple HTTP request is performed.
    """
    if cookie:
        if async_playwright is None:  # pragma: no cover - import guard
            raise RuntimeError("playwright is required for authenticated Codex tasks")
        async with async_playwright() as pw:
            browser = await pw.chromium.launch(headless=True)
            context = await browser.new_context()
            host = httpx.URL(url).host
            await context.add_cookies(
                [
                    {
                        "name": "codex_session",
                        "value": cookie,
                        "domain": host,
                        "path": "/",
                    }
                ]
            )
            page = await context.new_page()
            await page.goto(url)
            html = await page.content()
            await browser.close()
            return html
    async with httpx.AsyncClient(follow_redirects=True) as client:
        response = await client.get(url)
        response.raise_for_status()
        return response.text


def _extract_pr_url(html: str) -> str | None:
    """Return the first GitHub PR URL found in the given HTML.

    The Codex task page includes a "View PR" link pointing to the associated
    GitHub pull request. Codex's markup may use single or double quotes around
    attribute values, whitespace around the equals sign and different attribute
    casing. The regular expression accounts for these variants, ignoring case
    and normalising the extracted URL.
    """

    match = re.search(
        r"href\s*=\s*['\"](https://github.com/[^'\"?#]+/pull/\d+)(?:/)?(?:[?#][^'\"]*)?['\"]",
        html,
        flags=re.IGNORECASE,
    )
    return match.group(1) if match else None


def _parse_pr_url(pr_url: str) -> tuple[str, str, int]:
    """Extract owner, repo and pull number from a PR URL.

    Trailing slashes, query strings and fragments are tolerated and ignored.
    """
    pr_url = pr_url.split("?", 1)[0].split("#", 1)[0].rstrip("/")
    pattern = (
        r"https://github.com/(?P<owner>[^/]+)/(?P<repo>[^/]+)/pull/(?P<number>\d+)"
    )
    match = re.match(pattern, pr_url)
    if not match:  # pragma: no cover - defensive programming
        raise ValueError("Invalid PR URL")
    return match.group("owner"), match.group("repo"), int(match.group("number"))


def _decode_log(data: bytes) -> str:
    """Return log text, decompressing if the payload is gzipped.

    GitHub's log endpoint sometimes returns gzip-compressed bytes without a
    `Content-Encoding` header. Rather than relying on exception handling, we
    inspect the magic header to decide whether decompression is required.
    """

    if data[:2] == b"\x1f\x8b":  # gzip magic number
        return gzip.decompress(data).decode("utf-8", errors="replace")
    return data.decode("utf-8", errors="replace")


def _github_headers(token: str | None) -> dict[str, str]:
    """Return standard headers for GitHub API requests.

    The Authorization header is included when a token is supplied.
    Whitespace-only tokens are ignored.
    """
    headers = {
        "Accept": "application/vnd.github+json",
        "User-Agent": "f2clipboard",
        "X-GitHub-Api-Version": GITHUB_API_VERSION,
    }
    token = token.strip() if token else None
    if token:
        headers["Authorization"] = f"Bearer {token}"
    return headers


async def _fetch_check_runs(pr_url: str, token: str | None) -> list[dict[str, Any]]:
    """Return check runs for the PR's head commit using the GitHub REST API."""
    owner, repo, number = _parse_pr_url(pr_url)
    async with httpx.AsyncClient(
        base_url=GITHUB_API, headers=_github_headers(token)
    ) as client:
        pr_resp = await client.get(f"/repos/{owner}/{repo}/pulls/{number}")
        pr_resp.raise_for_status()
        sha = pr_resp.json()["head"]["sha"]
        runs_resp = await client.get(f"/repos/{owner}/{repo}/commits/{sha}/check-runs")
        runs_resp.raise_for_status()
        return runs_resp.json().get("check_runs", [])


async def _download_log(
    client: httpx.AsyncClient, owner: str, repo: str, run_id: int
) -> str:
    """Fetch and decode a check-run log."""
    resp = await client.get(f"/repos/{owner}/{repo}/check-runs/{run_id}/logs")
    resp.raise_for_status()
    return _decode_log(resp.content)


async def _process_task(url: str, settings: Settings) -> str:
    """Download the task page, fetch failing check logs and return Markdown."""
    html = await _fetch_task_html(url, settings.codex_cookie)
    pr_url = _extract_pr_url(html)
    if not pr_url:
        return "PR URL not found"

    check_runs = await _fetch_check_runs(pr_url, settings.github_token)
    owner, repo, _ = _parse_pr_url(pr_url)
    sections: list[str] = []
    async with httpx.AsyncClient(
        base_url=GITHUB_API, headers=_github_headers(settings.github_token)
    ) as client:
        for run in check_runs:
            if run.get("conclusion") not in FAIL_CONCLUSIONS:
                continue
            log_text = await _download_log(client, owner, repo, run["id"])
            log_text = redact_secrets(log_text)
            if len(log_text.encode()) > settings.log_size_threshold:
                # For oversized logs, delegate to the configured LLM to produce a concise
                # summary and only retain a short snippet of the original output for
                # context. This keeps the resulting Markdown manageable while still
                # exposing the most relevant lines.
                summary = await summarise_log(log_text, settings)
                snippet = "\n".join(log_text.splitlines()[:SUMMARY_HEAD_LINES])
                rendered = (
                    f"{summary}\n\n<details>\n<summary>First {SUMMARY_HEAD_LINES} lines</summary>\n\n"
                    f"```text\n{snippet}\n```\n</details>"
                )
            else:
                rendered = f"```text\n{log_text}\n```"
            sections.append(f"### {run['name']}\n\n{rendered}")

    return "\n\n".join(sections) or "No failing checks"


def codex_task_command(
    url: str = typer.Argument(..., help="Codex task URL to process"),
    copy_to_clipboard: bool = typer.Option(
        True,
        "--clipboard/--no-clipboard",
        help="Copy result to the system clipboard.",
    ),
    log_size_threshold: Annotated[
        int | None,
        typer.Option(
            "--log-size-threshold",
            help="Summarise logs larger than this many bytes.",
        ),
    ] = None,
    openai_model: Annotated[
        str | None,
        typer.Option("--openai-model", help="OpenAI model for summarising logs."),
    ] = None,
    anthropic_model: Annotated[
        str | None,
        typer.Option("--anthropic-model", help="Anthropic model for summarising logs."),
    ] = None,
) -> None:
    """Parse a Codex task page and print any failing GitHub checks.

    The generated Markdown is copied to the clipboard unless ``--no-clipboard`` is passed.
    Use ``--log-size-threshold`` to override the summarisation threshold.
    """
    typer.echo(f"Parsing Codex task page: {url}…")
    settings_kwargs = {}
    if log_size_threshold is not None:
        settings_kwargs["LOG_SIZE_THRESHOLD"] = log_size_threshold
    if openai_model is not None:
        settings_kwargs["OPENAI_MODEL"] = openai_model
    if anthropic_model is not None:
        settings_kwargs["ANTHROPIC_MODEL"] = anthropic_model
    settings = Settings(**settings_kwargs) if settings_kwargs else Settings()
    result = asyncio.run(_process_task(url, settings))
    if copy_to_clipboard:
        try:
            pyperclip.copy(result)
        except pyperclip.PyperclipException as exc:
<<<<<<< HEAD
            warnings.warn(f"Could not copy to clipboard: {exc}", RuntimeWarning)
=======
            typer.echo(f"Warning: failed to copy to clipboard: {exc}", err=True)
>>>>>>> 743d0143
    typer.echo(result)<|MERGE_RESOLUTION|>--- conflicted
+++ resolved
@@ -230,9 +230,5 @@
         try:
             pyperclip.copy(result)
         except pyperclip.PyperclipException as exc:
-<<<<<<< HEAD
-            warnings.warn(f"Could not copy to clipboard: {exc}", RuntimeWarning)
-=======
             typer.echo(f"Warning: failed to copy to clipboard: {exc}", err=True)
->>>>>>> 743d0143
     typer.echo(result)
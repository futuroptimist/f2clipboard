--- conflicted
+++ resolved
@@ -58,12 +58,8 @@
 - [x] Playwright headless login for private Codex tasks. 💯
 - [x] Unit tests (pytest + `pytest-recording` vcr). 💯
 - [x] Secret scanning & redaction (via custom regex; GitHub `ghp_`/`github_pat_`, OpenAI
-<<<<<<< HEAD
-  `sk-`, and Slack `xoxb-` keys) while preserving whitespace around `=` and `:`. 💯
 - [x] AWS access key redaction. 💯
-=======
-  `sk-`, Slack `xoxb-`, and `Bearer` tokens) while preserving whitespace around `=` and `:`. 💯
->>>>>>> fa9ed03c
+- [x] `sk-`, Slack `xoxb-`, and `Bearer` tokens) while preserving whitespace around `=` and `:`. 💯
 
 ### M3 (extensibility)
 - [x] Plugin interface (`entry_points = "f2clipboard.plugins"`). 💯

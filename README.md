# f2clipboard v2 – "flows to clipboard"

[![CI](https://github.com/futuroptimist/f2clipboard/actions/workflows/lint-test.yml/badge.svg)](https://github.com/futuroptimist/f2clipboard/actions/workflows/lint-test.yml)
[![License: MIT](https://img.shields.io/badge/License-MIT-yellow.svg)](LICENSE)

## Problem
Repetitive web-based engineering chores (triaging CI failures, gathering logs, summarising errors) steal focus and time. Existing tooling (e.g. OpenAI Operator) is deprecated or proprietary.

## Vision
A single CLI command
```bash
f2clipboard codex-task https://chatgpt.com/codex/tasks/task_123…
```
should:

Parse the Codex task page (authenticated session or scraped HTML via Playwright).

Locate the linked GitHub PR (“View PR” button).

Query the GitHub API for the check-suite:

For every failed check → download full raw logs.

For every successful check → ignore.

If a log exceeds 150 kB → invoke an LLM (configurable, OpenAI or Anthropic) to summarise the failure.

Secrets such as API tokens are redacted from logs before summarisation or output.

Emit a Markdown snippet ready for pasting back into Codex:

Each failed check becomes a fenced code-block labelled with job name & link.

Oversized logs are replaced by the summary plus a collapsible <details> section with the first 100 lines for context.

The original local file workflow is still available via the `files` command:

```bash
f2clipboard files --dir path/to/project
```

## Roadmap
### M0 (bootstrap)
- [x] Ship basic CLI with `codex-task` command and help text.
- [x] Support GitHub personal-access tokens via `.env`.
- [x] Fetch PR URL from Codex task HTML (unauthenticated test page).

### M1 (minimum lovable product)
- [x] Parse check-suites with GitHub REST v3. 💯
- [x] Download raw logs; gzip-decode when necessary. 💯
- [x] Size-gate logs → summarise via LLM. 💯
- [x] Write Markdown artefact to `stdout` **and** clipboard. 💯

### M2 (hardening)
- [x] Playwright headless login for private Codex tasks. 💯
- [x] Unit tests (pytest + `pytest-recording` vcr). 💯
<<<<<<< HEAD
- [x] Secret scanning & redaction (via custom regex; GitHub `ghp_`/`github_pat_` and OpenAI `sk-` keys). 💯
=======
- [x] Secret scanning & redaction (via custom regex; GitHub `ghp_`, OpenAI `sk-`, and Slack `xoxb-` keys). 💯
>>>>>>> 8145b597

### M3 (extensibility)
- [x] Plugin interface (`entry_points = "f2clipboard.plugins"`). 💯
- [x] First plugin: Jira ticket summariser. 💯
- [ ] VS Code task provider / GitHub Action marketplace listing.

## Getting Started

```bash
git clone https://github.com/futuroptimist/f2clipboard
cd f2clipboard
pip install -e ".[dev]"
cp .env.example .env  # fill in your tokens
# Set OPENAI_API_KEY or ANTHROPIC_API_KEY for log summarisation
# Set CODEX_COOKIE to access private Codex tasks
```

Generate a Markdown snippet for a Codex task:

```bash
f2clipboard codex-task https://chatgpt.com/codex/tasks/task_123
```

The resulting Markdown is printed to your terminal and copied to the clipboard.
To skip copying to the clipboard, pass ``--no-clipboard``:

```bash
f2clipboard codex-task https://chatgpt.com/codex/tasks/task_123 --no-clipboard
```

Adjust the log size threshold for summarisation with ``--log-size-threshold``:

```bash
f2clipboard codex-task https://chatgpt.com/codex/tasks/task_123 --log-size-threshold 200000
```

Generate a prompt that reads a shared chat transcript and implements any code or configuration
changes it mentions:

```bash
f2clipboard chat2prompt https://chatgpt.com/share/abcdefg
```

Specify a different platform with ``--platform``:

```bash
f2clipboard chat2prompt https://chatgpt.com/share/abcdefg --platform anthropic
```

Copy selected files from a local repository:

```bash
f2clipboard files --dir path/to/project
```

Check the installed version:

```bash
f2clipboard --version
```

## Plugins

f2clipboard loads plugins registered under the `f2clipboard.plugins` entry-point group. A plugin
exposes a callable that receives the Typer app and can register additional commands.

```toml
[project.entry-points."f2clipboard.plugins"]
hello = "my_package.plugin:register"
```

The first bundled plugin summarises Jira issues:

```bash
f2clipboard jira path/to/issue.json
```

Provide either a Jira issue URL or a path to a JSON export. The ticket's description is summarised
and copied to your clipboard.

## Contributing

See [AGENTS.md](AGENTS.md) for LLM-specific guidelines and [CONTRIBUTING.md](CONTRIBUTING.md) for the standard contribution workflow. Prompt templates live in [docs/prompts-codex.md](docs/prompts-codex.md).<|MERGE_RESOLUTION|>--- conflicted
+++ resolved
@@ -54,11 +54,7 @@
 ### M2 (hardening)
 - [x] Playwright headless login for private Codex tasks. 💯
 - [x] Unit tests (pytest + `pytest-recording` vcr). 💯
-<<<<<<< HEAD
-- [x] Secret scanning & redaction (via custom regex; GitHub `ghp_`/`github_pat_` and OpenAI `sk-` keys). 💯
-=======
-- [x] Secret scanning & redaction (via custom regex; GitHub `ghp_`, OpenAI `sk-`, and Slack `xoxb-` keys). 💯
->>>>>>> 8145b597
+- [x] Secret scanning & redaction (via custom regex; GitHub `ghp_`/`github_pat_`, OpenAI `sk-`, and Slack `xoxb-` keys). 💯
 
 ### M3 (extensibility)
 - [x] Plugin interface (`entry_points = "f2clipboard.plugins"`). 💯

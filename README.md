--- conflicted
+++ resolved
@@ -61,10 +61,7 @@
   `ghp_`/`gho_`/`ghu_`/`ghs_`/`ghr_`/`github_pat_`, OpenAI `sk-`, Slack `xoxb-`,
   and `Bearer` tokens) while preserving whitespace around `=` and `:`. 💯
 - [x] AWS access key redaction. 💯
-<<<<<<< HEAD
 - [x] `sk-`, Slack `xox*`, and `Bearer` tokens) while preserving whitespace around `=` and `:`. 💯
-=======
->>>>>>> f750265e
 
 ### M3 (extensibility)
 - [x] Plugin interface (`entry_points = "f2clipboard.plugins"`). 💯

--- conflicted
+++ resolved
@@ -85,11 +85,8 @@
 ### M4 (quality of life)
 - [x] Support excluding file patterns in `files` command via `--exclude`. 💯
 - [x] Dry-run option for `files` command to print Markdown instead of copying. 💯
-<<<<<<< HEAD
 - [x] JSON output option for `plugins` command. 💯
-=======
 - [x] Non-interactive mode for `files` command to select all matches via `--all`. 💯
->>>>>>> f221db09
 
 ## Getting Started
 

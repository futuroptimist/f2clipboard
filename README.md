# f2clipboard v2 – "flows to clipboard"

[![Lint & Format][lint-badge]][lint-workflow]
[![Tests][tests-badge]][tests-workflow]
[![Coverage][coverage-badge]][codecov]
[![Docs][docs-badge]][docs-workflow]
[![License: MIT](https://img.shields.io/badge/License-MIT-yellow.svg)](LICENSE)

[lint-badge]: https://img.shields.io/github/actions/workflow/status/futuroptimist/f2clipboard/01-lint-format.yml?label=lint%20%26%20format
[lint-workflow]: https://github.com/futuroptimist/f2clipboard/actions/workflows/01-lint-format.yml
[tests-badge]: https://img.shields.io/github/actions/workflow/status/futuroptimist/f2clipboard/02-tests.yml?label=tests
[tests-workflow]: https://github.com/futuroptimist/f2clipboard/actions/workflows/02-tests.yml
[coverage-badge]: https://codecov.io/gh/futuroptimist/f2clipboard/branch/main/graph/badge.svg
[codecov]: https://codecov.io/gh/futuroptimist/f2clipboard
[docs-badge]: https://img.shields.io/github/actions/workflow/status/futuroptimist/f2clipboard/03-docs.yml?label=docs
[docs-workflow]: https://github.com/futuroptimist/f2clipboard/actions/workflows/03-docs.yml

## Problem
Repetitive web-based engineering chores (triaging CI failures, gathering logs, summarising errors) steal focus and time. Existing tooling (e.g. OpenAI Operator) is deprecated or proprietary.

## Vision
A single CLI command
```bash
f2clipboard codex-task https://chatgpt.com/codex/tasks/task_123…
```
should:

Parse the Codex task page (authenticated session or scraped HTML via Playwright).

Locate the linked GitHub PR (“View PR” button).

Normalise the PR link—tolerating attribute whitespace and casing—by dropping
any query parameters, fragments or trailing slashes before calling the GitHub
API.

Query the GitHub API for the check-suite:

For checks concluding with `failure`, `timed_out`, `cancelled` or `action_required`
→ download full raw logs.

For checks concluding with `success`, `neutral`, `skipped` or any other
non-failure state → ignore.

If a log exceeds 150 kB → invoke an LLM (configurable, OpenAI or Anthropic) to summarise the failure.

Secrets such as API tokens are redacted from logs before summarisation or output,
including quoted environment values.

Emit a Markdown snippet ready for pasting back into Codex:

Each failing check becomes a fenced code-block labelled with job name & link.

Oversized logs are replaced by the summary plus a collapsible <details> section with the first 100 lines for context.

The original local file workflow is still available via the `files` command:

```bash
f2clipboard files --dir path/to/project
```

## Roadmap
### M0 (bootstrap)
- [x] Ship basic CLI with `codex-task` command and help text. 💯
- [x] Support GitHub personal-access tokens via `.env`. 💯
- [x] Fetch PR URL from Codex task HTML (unauthenticated test page). 💯

### M1 (minimum lovable product)
- [x] Parse check-suites with GitHub REST v3. 💯
- [x] Download raw logs; gzip-decode when necessary. 💯
- [x] Size-gate logs → summarise via LLM. 💯
- [x] Write Markdown artefact to `stdout` **and** clipboard. 💯

### M2 (hardening)
- [x] Playwright headless login for private Codex tasks. 💯
- [x] Unit tests (pytest + `pytest-recording` vcr). 💯
- [x] Secret scanning & redaction (via custom regex; GitHub `ghp_`/`gho_`/`ghu_`/`ghs_`/`ghr_`/`github_pat_`, OpenAI `sk-`, Slack `xoxb-` and `xapp-`, `Bearer` tokens, and base64-like secrets containing `+`, `/` or `=`) while preserving whitespace around `=` and `:` and supporting quoted values. 💯
- [x] AWS access key redaction. 💯

### M3 (extensibility)
- [x] Plugin interface (`entry_points = "f2clipboard.plugins"`). 💯
- [x] First plugin: Jira ticket summariser. 💯
- [x] VS Code task provider / GitHub Action marketplace listing. 💯
- [x] CLI command to list registered plugins. 💯

### M4 (quality of life)
- [x] Support excluding file patterns in `files` command via `--exclude`. 💯
- [x] Dry-run option for `files` command to print Markdown instead of copying. 💯
- [x] Save `files` command output to a file via `--output`. 💯
- [x] JSON output option for `plugins` command. 💯
- [x] Non-interactive mode for `files` command to select all matches via `--all`. 💯
- [x] Plugin count via `plugins --count`. 💯
<<<<<<< HEAD
- [x] Show plugin versions via `plugins --versions`. 💯
=======
- [x] Include additional file patterns in `files` command via `--include`. 💯
>>>>>>> 088d1252

## Getting Started

```bash
git clone https://github.com/futuroptimist/f2clipboard
cd f2clipboard
pip install -e ".[dev]"
cp .env.example .env  # fill in your tokens
# Set GITHUB_TOKEN to authenticate GitHub API requests
# Whitespace-only values are ignored
# Set OPENAI_API_KEY or ANTHROPIC_API_KEY for log summarisation
# Set CODEX_COOKIE to access private Codex tasks
```

Generate a Markdown snippet for a Codex task:

```bash
f2clipboard codex-task https://chatgpt.com/codex/tasks/task_123
```

The resulting Markdown is printed to your terminal and copied to the clipboard.
For a list of available options, run ``f2clipboard codex-task --help``.
To skip copying to the clipboard, pass ``--no-clipboard``:

```bash
f2clipboard codex-task https://chatgpt.com/codex/tasks/task_123 --no-clipboard
```

Adjust the log size threshold for summarisation with ``--log-size-threshold``:

```bash
f2clipboard codex-task https://chatgpt.com/codex/tasks/task_123 --log-size-threshold 200000
```

The default threshold can also be set via the ``LOG_SIZE_THRESHOLD`` environment variable in
your ``.env`` file.

Generate a prompt that reads a shared chat transcript and implements any code or configuration
changes it mentions:

```bash
f2clipboard chat2prompt https://chatgpt.com/share/abcdefg
```

The prompt is copied to your clipboard by default. To skip copying, use ``--no-clipboard``:

```bash
f2clipboard chat2prompt https://chatgpt.com/share/abcdefg --no-clipboard
```

HTML tags are stripped and block-level elements become newlines to preserve chat formatting.
Unordered lists are converted to `-` bullets and ordered lists become numbered items.

Specify a different platform with ``--platform``:

```bash
f2clipboard chat2prompt https://chatgpt.com/share/abcdefg --platform anthropic
```

Adjust the HTTP timeout (must be > 0, default 10 seconds):

```bash
f2clipboard chat2prompt https://chatgpt.com/share/abcdefg --timeout 5
```

Copy selected files from a local repository:

```bash
f2clipboard files --dir path/to/project
```

The command skips common binary and image files (for example, `.jpg`, `.png`, `.heic`) so the
output contains only text-friendly content.

Exclude glob patterns by repeating `--exclude`:

```bash
f2clipboard files --dir path/to/project --exclude 'node_modules/*' --exclude '*.log'
```

Include extra glob patterns by repeating `--include`:

```bash
f2clipboard files --pattern '*.py' --include '*.md' --include '*.txt'
```

Preview output without copying to the clipboard:

```bash
f2clipboard files --dir path/to/project --dry-run
```

Save output to a Markdown file:

```bash
f2clipboard files --dir path/to/project --output snippet.md
```

Select all matched files without prompts:

```bash
f2clipboard files --dir path/to/project --pattern '*.py' --all
```

Combine with `--dry-run` to preview the output before copying.

Use brace expansion in patterns to match multiple extensions:

```bash
f2clipboard files --pattern '*.{py,js}'
```

Check the installed version:

```bash
f2clipboard --version
```

## GitHub Action

Run `f2clipboard` inside GitHub Actions using the bundled composite action:

```yaml
- uses: futuroptimist/f2clipboard@v1
  with:
    args: codex-task https://chatgpt.com/codex/tasks/task_123 --no-clipboard
```

Pass any CLI arguments via `args`; the default is `--help`.

## Plugins

f2clipboard loads plugins registered under the `f2clipboard.plugins` entry-point group. A plugin
exposes a callable that receives the Typer app and can register additional commands.

```toml
[project.entry-points."f2clipboard.plugins"]
hello = "my_package.plugin:register"
```

List installed plugins:

```bash
f2clipboard plugins
```

Output as JSON:

```bash
f2clipboard plugins --json
```

Show the number of installed plugins:

```bash
f2clipboard plugins --count
```

Show plugin versions:

```bash
f2clipboard plugins --versions
```

Output versions as JSON:

```bash
f2clipboard plugins --versions --json
```

The first bundled plugin summarises Jira issues:

```bash
f2clipboard jira path/to/issue.json
```

Provide either a Jira issue URL or a path to a JSON export. The ticket's description is summarised
and copied to your clipboard.

## Contributing

See [AGENTS.md](AGENTS.md) for LLM-specific guidelines and [CONTRIBUTING.md](CONTRIBUTING.md) for the standard contribution workflow. Prompt templates live in [docs/prompts-codex.md](docs/prompts-codex.md).<|MERGE_RESOLUTION|>--- conflicted
+++ resolved
@@ -89,11 +89,8 @@
 - [x] JSON output option for `plugins` command. 💯
 - [x] Non-interactive mode for `files` command to select all matches via `--all`. 💯
 - [x] Plugin count via `plugins --count`. 💯
-<<<<<<< HEAD
 - [x] Show plugin versions via `plugins --versions`. 💯
-=======
 - [x] Include additional file patterns in `files` command via `--include`. 💯
->>>>>>> 088d1252
 
 ## Getting Started
 

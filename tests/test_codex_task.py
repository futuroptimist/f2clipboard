import asyncio
import gzip

import pyperclip
import pytest

from f2clipboard.codex_task import (
    _decode_log,
    _download_log,
    _extract_pr_url,
    _fetch_check_runs,
    _fetch_task_html,
    _parse_pr_url,
    _process_task,
    codex_task_command,
)
from f2clipboard.config import Settings


def test_extract_pr_url_success():
    html = '<html><a href="https://github.com/owner/repo/pull/123">PR</a></html>'
    assert _extract_pr_url(html) == "https://github.com/owner/repo/pull/123"


def test_extract_pr_url_missing():
    assert _extract_pr_url("<html></html>") is None


def test_parse_pr_url():
    assert _parse_pr_url("https://github.com/owner/repo/pull/42") == (
        "owner",
        "repo",
        42,
    )


def test_fetch_check_runs_parses_response(monkeypatch):
    class DummyResponse:
        def __init__(self, data):
            self._data = data

        def raise_for_status(self) -> None:  # pragma: no cover - no error path
            pass

        def json(self):
            return self._data

    class DummyClient:
        def __init__(self, *args, **kwargs):
            self.calls: list[str] = []

        async def __aenter__(self):
            return self

        async def __aexit__(self, exc_type, exc, tb) -> None:
            pass

        async def get(self, path: str):
            self.calls.append(path)
            if path == "/repos/o/r/pulls/1":
                return DummyResponse({"head": {"sha": "abc"}})
            if path == "/repos/o/r/commits/abc/check-runs":
                return DummyResponse({"check_runs": [{"id": 99, "name": "CI"}]})
            raise AssertionError(f"Unexpected path {path}")

    monkeypatch.setattr("f2clipboard.codex_task.httpx.AsyncClient", DummyClient)
    runs = asyncio.run(_fetch_check_runs("https://github.com/o/r/pull/1", None))
    assert runs == [{"id": 99, "name": "CI"}]


def test_decode_log_handles_gzip():
    data = gzip.compress(b"hello")
    assert _decode_log(data) == "hello"


def test_decode_log_plain():
    assert _decode_log(b"plain") == "plain"


def test_download_log_handles_gzip():
    class DummyResponse:
        def __init__(self, data: bytes):
            self.content = data

        def raise_for_status(self) -> None:  # pragma: no cover - no error path
            pass

    class DummyClient:
        async def get(self, path: str):
            assert path == "/repos/o/r/check-runs/1/logs"
            return DummyResponse(gzip.compress(b"log"))

    result = asyncio.run(_download_log(DummyClient(), "o", "r", 1))
    assert result == "log"


def test_process_task_summarises_large_log(monkeypatch):
    async def fake_html(url: str, cookie: str | None = None) -> str:
        return '<a href="https://github.com/o/r/pull/1">PR</a>'

    async def fake_runs(pr_url: str, token: str | None):
        return [{"id": 1, "name": "Job", "conclusion": "failure"}]

    async def fake_log(client, owner, repo, run_id):
        return "log line\n" * 200  # large

    async def fake_summary(text: str, settings: Settings) -> str:
        return "SUMMARY"

    monkeypatch.setattr("f2clipboard.codex_task._fetch_task_html", fake_html)
    monkeypatch.setattr("f2clipboard.codex_task._fetch_check_runs", fake_runs)
    monkeypatch.setattr("f2clipboard.codex_task._download_log", fake_log)
    monkeypatch.setattr("f2clipboard.codex_task.summarise_log", fake_summary)

    settings = Settings()
    settings.log_size_threshold = 100
    result = asyncio.run(_process_task("http://task", settings))
    assert "SUMMARY" in result
    assert "<details>" in result


def test_process_task_small_log_skips_summarise(monkeypatch):
    async def fake_html(url: str, cookie: str | None = None) -> str:
        return '<a href="https://github.com/o/r/pull/1">PR</a>'

    async def fake_runs(pr_url: str, token: str | None):
        return [{"id": 1, "name": "Job", "conclusion": "failure"}]

    async def fake_log(client, owner, repo, run_id):
        return "short"

    called: list[str] = []

    async def fake_summary(text: str, settings: Settings) -> str:
        called.append("yes")
        return "SUMMARY"

    monkeypatch.setattr("f2clipboard.codex_task._fetch_task_html", fake_html)
    monkeypatch.setattr("f2clipboard.codex_task._fetch_check_runs", fake_runs)
    monkeypatch.setattr("f2clipboard.codex_task._download_log", fake_log)
    monkeypatch.setattr("f2clipboard.codex_task.summarise_log", fake_summary)

    settings = Settings()
    settings.log_size_threshold = 100
    result = asyncio.run(_process_task("http://task", settings))
    assert "short" in result
    assert not called


def test_codex_task_command_copies_to_clipboard(monkeypatch, capsys):
    async def fake_process(url: str, settings: Settings) -> str:
        return "MD"

    monkeypatch.setattr("f2clipboard.codex_task._process_task", fake_process)
    copied: dict[str, str] = {}

    def fake_copy(text: str) -> None:
        copied["text"] = text

    monkeypatch.setattr("f2clipboard.codex_task.pyperclip.copy", fake_copy)
    codex_task_command("http://task")
    out = capsys.readouterr().out
    assert "MD" in out
    assert copied["text"] == "MD"


def test_codex_task_command_skips_clipboard(monkeypatch, capsys):
    async def fake_process(url: str, settings: Settings) -> str:
        return "MD"

    monkeypatch.setattr("f2clipboard.codex_task._process_task", fake_process)
    copied: dict[str, str] = {}

    def fake_copy(text: str) -> None:
        copied["text"] = text

    monkeypatch.setattr("f2clipboard.codex_task.pyperclip.copy", fake_copy)
    codex_task_command("http://task", copy_to_clipboard=False)
    out = capsys.readouterr().out
    assert "MD" in out
    assert not copied


<<<<<<< HEAD
def test_codex_task_command_warns_on_clipboard_error(monkeypatch, capsys):
    async def fake_process(url: str, settings: Settings) -> str:
        return "MD"

    monkeypatch.setattr("f2clipboard.codex_task._process_task", fake_process)

    def fake_copy(text: str) -> None:
        raise pyperclip.PyperclipException("no clipboard")

    monkeypatch.setattr("f2clipboard.codex_task.pyperclip.copy", fake_copy)
    codex_task_command("http://task")
    captured = capsys.readouterr()
    assert "MD" in captured.out
    assert "Warning" in captured.err
=======
def test_codex_task_command_overrides_threshold(monkeypatch, capsys):
    async def fake_process(url: str, settings: Settings) -> str:
        return str(settings.log_size_threshold)

    monkeypatch.setattr("f2clipboard.codex_task._process_task", fake_process)
    codex_task_command("http://task", copy_to_clipboard=False, log_size_threshold=1234)
    out = capsys.readouterr().out
    assert "1234" in out
>>>>>>> 984387db


@pytest.mark.vcr()
def test_fetch_task_html_records_example():
    html = asyncio.run(_fetch_task_html("https://example.com"))
    assert "Example Domain" in html


def test_fetch_task_html_uses_playwright(monkeypatch):
    class DummyPage:
        async def goto(self, url: str) -> None:  # pragma: no cover - trivial
            self.url = url

        async def content(self) -> str:
            return "<html>private</html>"

    class DummyContext:
        async def add_cookies(self, cookies):  # pragma: no cover - trivial
            self.cookies = cookies

        async def new_page(self) -> DummyPage:
            return DummyPage()

    class DummyBrowser:
        async def new_context(self) -> DummyContext:
            return DummyContext()

        async def close(self) -> None:  # pragma: no cover - trivial
            pass

    class DummyPW:
        def __init__(self) -> None:  # pragma: no cover - trivial
            self.chromium = self

        async def launch(self, headless: bool = True) -> DummyBrowser:
            return DummyBrowser()

        async def __aenter__(self):
            return self

        async def __aexit__(self, exc_type, exc, tb) -> None:
            pass

    def fake_async_playwright():
        return DummyPW()

    monkeypatch.setattr(
        "f2clipboard.codex_task.async_playwright", fake_async_playwright
    )
    html = asyncio.run(_fetch_task_html("https://example.com/task", cookie="secret"))
    assert "private" in html<|MERGE_RESOLUTION|>--- conflicted
+++ resolved
@@ -181,7 +181,6 @@
     assert not copied
 
 
-<<<<<<< HEAD
 def test_codex_task_command_warns_on_clipboard_error(monkeypatch, capsys):
     async def fake_process(url: str, settings: Settings) -> str:
         return "MD"
@@ -196,7 +195,8 @@
     captured = capsys.readouterr()
     assert "MD" in captured.out
     assert "Warning" in captured.err
-=======
+    
+    
 def test_codex_task_command_overrides_threshold(monkeypatch, capsys):
     async def fake_process(url: str, settings: Settings) -> str:
         return str(settings.log_size_threshold)
@@ -205,7 +205,6 @@
     codex_task_command("http://task", copy_to_clipboard=False, log_size_threshold=1234)
     out = capsys.readouterr().out
     assert "1234" in out
->>>>>>> 984387db
 
 
 @pytest.mark.vcr()
